from datetime import datetime
import json
import math
import os
from time import time

import numpy as np
from scipy.optimize import minimize
from tqdm import tqdm

import hamiltonians as hamiltonians
from utils import *


UNBOUNDED_OPTS = ['BFGS']
GRADIENT_FREE_OPTIMIZERS = ['Nelder-Mead', 'COBYLA']

OPTIMIZER_MULTIPLIER = {
    'Nelder-Mead': 2000,
    'L-BFGS-B': 500,
    'BFGS': 500,
    'COBYLA': 15000
}

class QAOASolver:
    def __init__(self, N: int, layers: int=1,
                 problem_hamiltonian: str='quadratic_H',
                 cost_hamiltonian: str='quadratic_H',
                 optimizer_method: str='Nelder-Mead'):
        """
        Initialize QAOA solver for integer factorization.

        :param N: Number to factorize
        :param p: Number of QAOA layers
        :param problem_hamiltonian_gen: Function to generate the problem Hamiltonian
        :param cost_hamiltonian_gen: Cost function to evaluate solutions
        :param optimizer_method: Optimization method of scipy.optimize.minimize for parameter tuning
        """
        self.N = N
        self.nx = ceil(log2(floor(sqrt(N)))) - 1
        self.ny = ceil(log2(floor(N/3))) - 1
        self.num_qubits = self.nx + self.ny
        self.dim = 2 ** self.num_qubits
        self.layers = layers

        self.problem_hamiltonian=problem_hamiltonian
        self.cost_hamiltonian=cost_hamiltonian

        problem_hamiltonian_gen = getattr(hamiltonians, problem_hamiltonian)
        cost_hamiltonian_gen = getattr(hamiltonians, cost_hamiltonian)

        self.Hp = problem_hamiltonian_gen(self.N, self.nx, self.ny)
        self.Ep = np.real(np.diag(self.Hp))
        self.Hc = cost_hamiltonian_gen(self.N, self.nx, self.ny)
        self.Ec = np.real(np.diag(self.Hc))

        self.optimizer_method = optimizer_method

        max_E = np.max(self.Ep)
        self.max_gamma = 2*np.pi/max_E
        
        
    
    def _qaoa_layer(self, psi, gamma, beta):
        return apply_op(Rx(beta), apply_expiH(gamma, self.Ep, psi))
    
    def _qaoa_layer_and_derivatives(self, psi, gamma, beta):
        psi = apply_expiH(gamma, self.Ep, psi)
        dpsi_dgamma = 1j * (self.Ep * psi)
        R = Rx(beta)
        dpsi_dgamma = apply_op(R, dpsi_dgamma)
        psi = apply_op(R, psi)
        dpsi_dbeta = apply_sum_op(-0.5j * sigma_x, psi)
        return psi, dpsi_dgamma, dpsi_dbeta
    
    def _init_state(self):
        if self.problem_hamiltonian == 'linear_H':
            # |+-+-+-...>
            ket_0 = np.array([1, 0], dtype=np.complex128)
            ket_1 = np.array([0, 1], dtype=np.complex128)
            ket_plus = (ket_0 + ket_1) / np.sqrt(2)
            ket_minus = (ket_0 - ket_1) / np.sqrt(2)

            psi = ket_plus
            for i in range(1, self.num_qubits):
                next_ket = ket_plus if i%2==0 else ket_minus
                psi = np.kron(psi, next_ket)
            
        else:
            # |++++++...>
            psi = np.full(self.dim, 1 / np.sqrt(self.dim), dtype=np.complex128)
        
        return psi

    def _qaoa_state(self, gammas, betas):
        psi = self._init_state()
        for gamma, beta in zip(gammas, betas):
            psi = self._qaoa_layer(psi, gamma, beta)
        return psi
    
    def _qaoa_state_and_derivatives(self, gammas, betas):
        psi = self._init_state()
        dgammas = []
        dbetas = []
        for gamma, beta in zip(gammas, betas):
            psi, dgamma, dbeta = self._qaoa_layer_and_derivatives(psi, gamma, beta)
            dgammas = [self._qaoa_layer(v, gamma, beta) for v in dgammas] + [dgamma]
            dbetas = [self._qaoa_layer(v, gamma, beta) for v in dbetas] + [dbeta]
        return psi, dgammas, dbetas
    
    def _compute_cost(self, params):
        p = int(len(params)/2)
        psi = self._qaoa_state(params[:p], params[p:])
        cost = np.vdot(psi, self.Ec * psi).real
        return cost
    
    def _compute_cost_and_gradient(self, params):
        p = int(len(params)/2)
        psi, dgammas, dbetas = self._qaoa_state_and_derivatives(params[:p], params[p:])
        cost = np.vdot(psi, self.Ec * psi).real

        gradient = []
        for dpsi in dgammas + dbetas:
            grad_i = 2 * np.real(np.vdot(dpsi, self.Ec * psi))
            gradient.append(grad_i)
        gradient = np.array(gradient)

        return cost, gradient
    
    
    def _single_run(self, p, initial_gammas, initial_betas, optimizer_opts):

        result_i = {
            'N': self.N,
            'nx': self.nx,
            'ny': self.ny,
            'layers': p,
            'initial_gammas': initial_gammas,
            'initial_betas': initial_betas
        }

        bounds = [(0, self.max_gamma)]*p + [(0, 2*np.pi)]*p

        if self.optimizer_method in GRADIENT_FREE_OPTIMIZERS:
            cost_fn = self._compute_cost
        else:
            cost_fn = self._compute_cost_and_gradient

        start_time = time()
        res = minimize(
            fun=cost_fn,
            x0=initial_gammas + initial_betas,
            method=self.optimizer_method,
            options=optimizer_opts,
            bounds=bounds if self.optimizer_method not in UNBOUNDED_OPTS else None,
            jac=self.optimizer_method not in GRADIENT_FREE_OPTIMIZERS,
            tol=1e-7
        )
        
        end_time = time()
        elapsed_time = end_time - start_time

        gammas = res.x[:p].tolist()
        betas = res.x[p:].tolist()
        state = self._qaoa_state(gammas, betas)
        state_str = [str(comp).removeprefix('(').removesuffix(')') for comp in state]

        result_i.update({
            'gammas': gammas,
            'betas': betas,
            'cost': float(res.fun),
            'state': state_str,
            'optimizer_time': elapsed_time,
            'optimizer_success': res.success,
            'optimizer_message': res.message
        })

        if self.optimizer_method in ['COBYLA']:
            result_i['optimizer_success'] = bool(result_i['optimizer_success'])
        else:
            result_i.update({'optimizer_steps': res.nit})

        return result_i
        
    
    def run(self, conf):
        dirpath = f"experiments/results/{conf['experiment']}"
        if not os.path.exists(dirpath):
            os.makedirs(dirpath)

        strftime = datetime.now().strftime('%Y%m%d%H%M%S%f')
        results_path = f"{dirpath}/{conf['experiment']}_{strftime}.jsonl"
        
        gammas = [conf['initial_gamma']]
        betas = [conf['initial_beta']]

        for p in tqdm(range(1, self.layers+1), unit='exp', disable=conf['verbose'],
                        bar_format="{l_bar}{bar}| {n_fmt}/{total_fmt} [{elapsed}<{remaining}, {rate_inv_fmt}]"):
            
            optimizer_opts = {}
            optimizer_opts['maxiter'] = 2 * p * OPTIMIZER_MULTIPLIER[self.optimizer_method]
            if self.optimizer_method == 'COBYLA':
                optimizer_opts['tol'] = 1e-6
            elif self.optimizer_method == 'BFGS':
                optimizer_opts['gtol'] = 1e-7
            elif self.optimizer_method == 'L-BFGS-B':
                optimizer_opts['gtol'] = 1e-8
                optimizer_opts['ftol'] = 1e-11
                optimizer_opts['maxls'] = 100


<<<<<<< HEAD
=======
            conf['optimizer_opts'] = optimizer_opts
            
            res = self._single_run(p, gammas, betas, optimizer_opts)

>>>>>>> d909bfa7
            with open(results_path, 'a') as fout:
                res['config'] = conf
                fout.write(json.dumps(res) + '\n')

<<<<<<< HEAD

            # Extrapolate parameters for the new layer
            poly_order = 0 if p==1 else 1
            x = np.linspace(1, p, p)
            
            gamma_fit = np.poly1d(np.polyfit(x, res['gammas'], poly_order))
            beta_fit = np.poly1d(np.polyfit(x, res['betas'], poly_order))

            gammas = res['gammas'] + [float(gamma_fit(p+1))]
            betas = res['betas'] + [float(beta_fit(p+1))]
=======
            if self.optimizer_method not in UNBOUNDED_OPTS: # bounded optimizer
                x = np.linspace(0, 1, p+1)
                x0 = np.linspace(0, 1, p)
                gammas = np.interp(x, x0, res['gammas']).tolist()
                betas = np.interp(x, x0, res['betas']).tolist()
            else: # unbounded optimizer
                gammas = res['gammas']
                gammas.append(gammas[-1])
                betas = res['betas']
                betas.append(0)

            

    def run_continuation(self, conf, state):
        filepath = f"experiments/results/{conf['experiment']}/{state['filename']}"
        
        x = np.linspace(0, 1, state['layers']+1)
        x0 = np.linspace(0, 1, state['layers'])
        gammas = np.interp(x, x0, state['gammas']).tolist()
        betas = np.interp(x, x0, state['betas']).tolist()

        for p in tqdm(range(state['layers']+1, self.layers+1), unit='exp', disable=conf['verbose'],
                        bar_format="{l_bar}{bar}| {n_fmt}/{total_fmt} [{elapsed}<{remaining}, {rate_inv_fmt}]"):
            
            optimizer_opts = {}
            optimizer_opts['maxiter'] = 2 * p * OPTIMIZER_MULTIPLIER[self.optimizer_method]
            if self.optimizer_method == 'COBYLA':
                optimizer_opts['tol'] = 1e-6
            elif self.optimizer_method == 'BFGS':
                optimizer_opts['gtol'] = 1e-7
            elif self.optimizer_method == 'L-BFGS-B':
                optimizer_opts['gtol'] = 1e-8
                optimizer_opts['ftol'] = 1e-11
                optimizer_opts['maxls'] = 100

            conf['optimizer_opts'] = optimizer_opts
            
            res = self._single_run(p, gammas, betas, optimizer_opts)

            with open(filepath, 'a') as fout:
                res['config'] = conf
                fout.write(json.dumps(res) + '\n')

            x = np.linspace(0, 1, p+1)
            x0 = np.linspace(0, 1, p)
            gammas = np.interp(x, x0, res['gammas']).tolist()
            betas = np.interp(x, x0, res['betas']).tolist()
>>>>>>> d909bfa7
<|MERGE_RESOLUTION|>--- conflicted
+++ resolved
@@ -209,29 +209,14 @@
                 optimizer_opts['maxls'] = 100
 
 
-<<<<<<< HEAD
-=======
             conf['optimizer_opts'] = optimizer_opts
             
             res = self._single_run(p, gammas, betas, optimizer_opts)
 
->>>>>>> d909bfa7
             with open(results_path, 'a') as fout:
                 res['config'] = conf
                 fout.write(json.dumps(res) + '\n')
 
-<<<<<<< HEAD
-
-            # Extrapolate parameters for the new layer
-            poly_order = 0 if p==1 else 1
-            x = np.linspace(1, p, p)
-            
-            gamma_fit = np.poly1d(np.polyfit(x, res['gammas'], poly_order))
-            beta_fit = np.poly1d(np.polyfit(x, res['betas'], poly_order))
-
-            gammas = res['gammas'] + [float(gamma_fit(p+1))]
-            betas = res['betas'] + [float(beta_fit(p+1))]
-=======
             if self.optimizer_method not in UNBOUNDED_OPTS: # bounded optimizer
                 x = np.linspace(0, 1, p+1)
                 x0 = np.linspace(0, 1, p)
@@ -278,5 +263,4 @@
             x = np.linspace(0, 1, p+1)
             x0 = np.linspace(0, 1, p)
             gammas = np.interp(x, x0, res['gammas']).tolist()
-            betas = np.interp(x, x0, res['betas']).tolist()
->>>>>>> d909bfa7
+            betas = np.interp(x, x0, res['betas']).tolist()